#!/usr/bin/env python
"""
Created on Thu Nov 21 10:30:22 2019

@author: Adam Binch (abinch@sagarobotics.com)
"""
#####################################################################################
import rosservice, rostopic, rospy, actionlib, sys
from threading import Lock


class Executor(object):
    
    
    def __init__(self, config, lock_exec, event_cb):

        self.config = config
        self.lock_exec = lock_exec
        self.event_cb = event_cb
        
        self._lock = Lock()
        self.actions = []
        
        for action in config:
            
            if action.keys()[0] == "call":
                self.init_call(action)
                
            elif action.keys()[0] == "publish":
                self.init_publish(action)
                
            elif action.keys()[0] == "action":
                self.init_action(action)
                
            elif action.keys()[0] == "sleep":
                self.init_sleep(action)
                
            else:
                self.event_cb("action type '{}' not supported".format(action.keys()[0]), "error")
                    
                    
    def init_call(self, action):
        
        try:
            service_name = action["call"]["service_name"]
            service_class = rosservice.get_service_class_by_name(service_name)

            rospy.wait_for_service(service_name, timeout=5.0)
            service_client = rospy.ServiceProxy(service_name, service_class)
            
            req = service_class._request_class()
            for arg in action["call"]["service_args"]: exec(arg)

            d = {}
            d["action"] = action.keys()[0]
<<<<<<< HEAD
            d["string"] = "calling service '{}'.".format(service_name)
=======
            d["string"] = "calling service '{}'".format(service_name)
>>>>>>> 03dbfe89
            d["func"] = "self.call(**kwargs)"
            d["kwargs"] = {}
            d["kwargs"]["service_client"] = service_client
            d["kwargs"]["req"] = req
            
            if "user_msg" in action["call"].keys():
                d["user_msg"] = action["call"]["user_msg"]
            else:
                d["user_msg"] = ""
            
            self.actions.append(d)
            
        except Exception as e:
            self.event_cb(str(e), "error")
            
            
    def init_publish(self, action):
        
        try:
            topic_name = action["publish"]["topic_name"]
            topic_latched = action["publish"]["topic_latched"]
            
            msg_class, real_topic, _ = rostopic.get_topic_class(topic_name)
            pub = rospy.Publisher(real_topic, msg_class, latch=topic_latched, 
                                  queue_size=10)
            
            msg = msg_class()
            for arg in action["publish"]["topic_data"]: exec(arg)
                
            d = {}
            d["action"] = action.keys()[0]
<<<<<<< HEAD
            d["string"] = "publishing to topic '{}'.".format(topic_name)
=======
            d["string"] = "publishing to topic '{}'".format(topic_name)
>>>>>>> 03dbfe89
            d["func"] = "self.publish(**kwargs)"
            d["kwargs"] = {}
            d["kwargs"]["pub"] = pub
            d["kwargs"]["msg"] = msg
            
            if "user_msg" in action["publish"].keys():
                d["user_msg"] = action["publish"]["user_msg"]
            else:
                d["user_msg"] = ""
            
            self.actions.append(d)
            
        except Exception as e:
            self.event_cb(str(e), "error")
            
            
    def init_action(self, action):
        
        try:
            namespace = action["action"]["namespace"]
            package = action["action"]["package"]
            action_prefix = action["action"]["action_prefix"]
            
            exec("from {}.msg import {} as action_spec".format(package, action_prefix + "Action"))
            exec("from {}.msg import {} as goal_class".format(package, action_prefix + "Goal"))
            
            action_client = actionlib.SimpleActionClient(namespace, action_spec)
            wait = action_client.wait_for_server(rospy.Duration(5.0))
            if not wait:
                rospy.logerr("Action server with namespace '{}' and action spec '{}' not available.".format(namespace, action_prefix + "Action"))
<<<<<<< HEAD
=======
                self.exception_cb()
>>>>>>> 03dbfe89
                return
    
            goal = goal_class()
            for arg in action["action"]["goal_args"]: exec(arg)
                
            d = {}
            d["action"] = action.keys()[0]
<<<<<<< HEAD
            d["string"] = "executing action of type '{}'.".format(action_prefix + "Action")
=======
            d["string"] = "executing action of type '{}'".format(action_prefix + "Action")
>>>>>>> 03dbfe89
            d["func"] = "self.action(**kwargs)"
            d["kwargs"] = {}
            d["kwargs"]["action_client"] = action_client
            d["kwargs"]["goal"] = goal
            
            if "user_msg" in action["action"].keys():
                d["user_msg"] = action["action"]["user_msg"]
            else:
                d["user_msg"] = ""
            
            self.actions.append(d)
        
        except Exception as e:
            self.event_cb(str(e), "error")
            
        
    def init_sleep(self, action):
        
        try:
            d = {}
            d["action"] = action.keys()[0]
<<<<<<< HEAD
            d["string"] = "sentor sleeping for {} seconds.".format(action["sleep"]["duration"])
=======
            d["string"] = "sentor sleeping for {} seconds".format(action["sleep"]["duration"])
>>>>>>> 03dbfe89
            d["func"] = "self.sleep(**kwargs)"
            d["kwargs"] = {}
            d["kwargs"]["duration"] = action["sleep"]["duration"]
            
            if "user_msg" in action["sleep"].keys():
                d["user_msg"] = action["sleep"]["user_msg"]
            else:
                d["user_msg"] = ""
    
            self.actions.append(d)

        except Exception as e:
            self.event_cb(str(e), "error")
        
                    
    def execute(self):
        
        if self.lock_exec:
            self._lock.acquire()
        
        for action in self.actions:
            try:
                self.event_cb("Executing '{}': ".format(action["action"]) + action["string"], "info", action["user_msg"])
                kwargs = action["kwargs"]            
                eval(action["func"])
                
            except Exception as e:
                self.event_cb(str(e), "error")
            
        if self.lock_exec:
            self._lock.release()
            

    def call(self, service_client, req):
        resp = service_client(req)
        self.event_cb(str(resp), "info")
        
        
    def publish(self, pub, msg):
        pub.publish(msg)
        
        
    def action(self, action_client, goal):
        action_client.send_goal(goal)
        
       
    def sleep(self, duration):
        rospy.sleep(duration)
#####################################################################################<|MERGE_RESOLUTION|>--- conflicted
+++ resolved
@@ -53,11 +53,7 @@
 
             d = {}
             d["action"] = action.keys()[0]
-<<<<<<< HEAD
             d["string"] = "calling service '{}'.".format(service_name)
-=======
-            d["string"] = "calling service '{}'".format(service_name)
->>>>>>> 03dbfe89
             d["func"] = "self.call(**kwargs)"
             d["kwargs"] = {}
             d["kwargs"]["service_client"] = service_client
@@ -89,11 +85,7 @@
                 
             d = {}
             d["action"] = action.keys()[0]
-<<<<<<< HEAD
             d["string"] = "publishing to topic '{}'.".format(topic_name)
-=======
-            d["string"] = "publishing to topic '{}'".format(topic_name)
->>>>>>> 03dbfe89
             d["func"] = "self.publish(**kwargs)"
             d["kwargs"] = {}
             d["kwargs"]["pub"] = pub
@@ -124,10 +116,6 @@
             wait = action_client.wait_for_server(rospy.Duration(5.0))
             if not wait:
                 rospy.logerr("Action server with namespace '{}' and action spec '{}' not available.".format(namespace, action_prefix + "Action"))
-<<<<<<< HEAD
-=======
-                self.exception_cb()
->>>>>>> 03dbfe89
                 return
     
             goal = goal_class()
@@ -135,11 +123,7 @@
                 
             d = {}
             d["action"] = action.keys()[0]
-<<<<<<< HEAD
             d["string"] = "executing action of type '{}'.".format(action_prefix + "Action")
-=======
-            d["string"] = "executing action of type '{}'".format(action_prefix + "Action")
->>>>>>> 03dbfe89
             d["func"] = "self.action(**kwargs)"
             d["kwargs"] = {}
             d["kwargs"]["action_client"] = action_client
@@ -161,11 +145,7 @@
         try:
             d = {}
             d["action"] = action.keys()[0]
-<<<<<<< HEAD
             d["string"] = "sentor sleeping for {} seconds.".format(action["sleep"]["duration"])
-=======
-            d["string"] = "sentor sleeping for {} seconds".format(action["sleep"]["duration"])
->>>>>>> 03dbfe89
             d["func"] = "self.sleep(**kwargs)"
             d["kwargs"] = {}
             d["kwargs"]["duration"] = action["sleep"]["duration"]
