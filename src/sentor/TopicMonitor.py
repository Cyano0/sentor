from sentor.ROSTopicHz import ROSTopicHz
from sentor.ROSTopicFilter import ROSTopicFilter

from threading import Thread, Event
import rostopic
import rospy
import time

class TopicMonitor(Thread):

    def __init__(self, topic_name, expressions, event_callback):
        Thread.__init__(self)

        self.topic_name = topic_name
        self.expressions = expressions
        self.event_callback = event_callback
        self.satisfied_expressions = []
        self.unsatisfied_expressions = []
        self.is_instantiated = False
        self.is_instantiated = self._instantiate_monitors()
        self.is_topic_published = True # initially assume it is
        self.is_latch = False
        self.published_filters_list = []

        self._stop_event = Event()
        self._killed_event = Event()


    def _instantiate_monitors(self):
        if self.is_instantiated: return True

        try:
            msg_class, real_topic, _ = rostopic.get_topic_class(self.topic_name, blocking=False)
            topic_type, _, _ = rostopic.get_topic_type(self.topic_name, blocking=False)
        except rostopic.ROSTopicException as e:
            self.event_callback("Topic %s type cannot be determined, or ROS master cannot be contacted" % self.topic_name)
            return False
        else:
            if real_topic is None:
                self.event_callback("Topic %s is not published" % self.topic_name, "warn")
                return False

            self.hz_monitor = self._instantiate_hz_monitor(real_topic, self.topic_name, msg_class)

            print "TopicMonitor for %s initialized" % self.topic_name

            # if there is something else then we have a filter on the message
            if self.expressions != "":
                print "\t  = monitoring expressions:",

                self.lambdas = ROSTopicFilter.get_lambdas(self.expressions)

                self.lambda_monitor_list = []
                for (expression, parameter, lambda_filter) in self.lambdas:
                    if parameter != "":
                        print expression, " ",
                        lambda_monitor = self._instantiate_lambda_monitor(real_topic, expression, parameter, msg_class, lambda_filter)

                        # register cb that notifies when the lambda function is True
                        lambda_monitor.register_satisfied_cb(self.lambda_satisfied_cb)
                        lambda_monitor.register_unsatisfied_cb(self.lambda_unsatisfied_cb)

                        self.lambda_monitor_list.append(lambda_monitor)
                print ""
            self.is_instantiated = True

            return True

    def _instantiate_hz_monitor(self, real_topic, topic_name, msg_class):
        hz = ROSTopicHz(topic_name, 1000)

        rospy.Subscriber(real_topic, msg_class, hz.callback_hz)

        return hz

    def _instantiate_lambda_monitor(self, real_topic, expression, parameter, msg_class, lambda_filter):
        filter = ROSTopicFilter(self.topic_name, expression, parameter, lambda_filter)

        rospy.Subscriber(real_topic, msg_class, filter.callback_filter)

        return filter

    def run(self):
        # if the topic was not published initially then no monitor is running
        # but, maybe now it is published
        if not self.is_instantiated:
            if not self._instantiate_monitors():
                return
            else:
                self.is_instantiated = True

        while not self._killed_event.isSet():
            while not self._stop_event.isSet():
                # check it is still published
                rate = self.hz_monitor.get_hz()

                # if the publishing rate is less than 1Hz we assume it's a latch message
                if rate is not None:
                    self.is_latch = (rate < 1.0)

                if rate is None and self.is_topic_published and not self.is_latch:
                    self.event_callback("Topic %s is not published anymore" % self.topic_name, "warn")
                    self.is_topic_published = False

                if rate is not None and not self.is_latch and not self.is_topic_published:
                    self.is_topic_published = True

                for _ in range(len(self.satisfied_expressions)):
                    expr = self.satisfied_expressions.pop()
                    if not expr in self.published_filters_list:
                        self.event_callback("Expression %s on topic %s satisfied" % (expr, self.topic_name), "warn")
                        self.published_filters_list.append(expr)

                for _ in range(len(self.unsatisfied_expressions)):
                    expr = self.unsatisfied_expressions.pop()
                    if expr in self.published_filters_list:
                        self.published_filters_list.remove(expr)

                time.sleep(1)
            time.sleep(1)

    def stop_monitor(self):
        self._stop_event.set()

    def start_monitor(self):
        self._stop_event.clear()

    def kill_monitor(self):
        self._killed_event.set()

    def lambda_satisfied_cb(self, msg):
        if not self._stop_event.isSet():
            if not msg in self.satisfied_expressions:
                self.satisfied_expressions.append(msg)
		print "sat", msg

    def lambda_unsatisfied_cb(self, msg):
        if not self._stop_event.isSet():
<<<<<<< HEAD
            if not msg in self.unsatisfied_expressions:
                self.unsatisfied_expressions.append(msg)
		print "unsat", msg
=======
            if not msg in self.unsatisfied_expressions and msg in self.satisfied_expressions:
                self.unsatisfied_expressions.append(msg)
>>>>>>> 2b253075
<|MERGE_RESOLUTION|>--- conflicted
+++ resolved
@@ -136,11 +136,6 @@
 
     def lambda_unsatisfied_cb(self, msg):
         if not self._stop_event.isSet():
-<<<<<<< HEAD
-            if not msg in self.unsatisfied_expressions:
-                self.unsatisfied_expressions.append(msg)
-		print "unsat", msg
-=======
             if not msg in self.unsatisfied_expressions and msg in self.satisfied_expressions:
                 self.unsatisfied_expressions.append(msg)
->>>>>>> 2b253075
+		print "unsat", msg